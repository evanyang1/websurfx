--- conflicted
+++ resolved
@@ -22,11 +22,8 @@
     EncryptionError,
     /// Whenever compression of  the cache results fails
     CompressionError,
-<<<<<<< HEAD
-=======
     /// Whenever base64 decoding failed
     Base64DecodingOrEncodingError,
->>>>>>> 83d6e897
 }
 
 impl fmt::Display for CacheError {
@@ -60,13 +57,10 @@
             CacheError::CompressionError => {
                 write!(f, "failed to compress or uncompress cache results")
             }
-<<<<<<< HEAD
-=======
 
             CacheError::Base64DecodingOrEncodingError => {
                 write!(f, "base64 encoding or decoding failed")
             }
->>>>>>> 83d6e897
         }
     }
 }
