--- conflicted
+++ resolved
@@ -49,9 +49,6 @@
         let tasks: FuturesUnordered<_> = FuturesUnordered::new();
 
         for _ in 0..pool_size {
-<<<<<<< HEAD
-            tasks.push(client.get_connection_manager());
-=======
             let client_partially_cloned = client.clone();
             tasks.push(tokio::spawn(async move {
                 client_partially_cloned.get_connection_manager().await
@@ -61,7 +58,6 @@
         let mut outputs = Vec::new();
         for task in tasks {
             outputs.push(task.await??);
->>>>>>> d110f72c
         }
 
         let redis_cache = RedisCache {
