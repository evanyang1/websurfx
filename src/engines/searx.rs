//! The `searx` module handles the scraping of results from the searx search engine instance
//! by querying the upstream searx search engine instance with user provided query and with a page
//! number if provided.

use reqwest::header::HeaderMap;
use scraper::{Html, Selector};
use std::collections::HashMap;

use crate::models::aggregation_models::SearchResult;

<<<<<<< HEAD
use crate::models::engine_models::{EngineError, SearchEngine};
use error_stack::{IntoReport, Report, Result, ResultExt};
=======
use super::engine_models::{EngineError, SearchEngine};
use error_stack::{Report, Result, ResultExt};
>>>>>>> 7a644549

/// A new Searx engine type defined in-order to implement the `SearchEngine` trait which allows to
/// reduce code duplication as well as allows to create vector of different search engines easily.
pub struct Searx;

#[async_trait::async_trait]
impl SearchEngine for Searx {
    async fn results(
        &self,
        query: &str,
        page: u32,
        user_agent: &str,
        request_timeout: u8,
        mut safe_search: u8,
    ) -> Result<HashMap<String, SearchResult>, EngineError> {
        // Page number can be missing or empty string and so appropriate handling is required
        // so that upstream server recieves valid page number.
        if safe_search == 3 {
            safe_search = 2;
        };

        let url: String = match page {
            0 | 1 => {
                format!("https://searx.work/search?q={query}&pageno=1&safesearch={safe_search}")
            }
            _ => format!(
                "https://searx.work/search?q={query}&pageno={page}&safesearch={safe_search}"
            ),
        };

        // initializing headers and adding appropriate headers.
        let header_map = HeaderMap::try_from(&HashMap::from([
            ("USER_AGENT".to_string(), user_agent.to_string()),
            ("REFERER".to_string(), "https://google.com/".to_string()),
            ("CONTENT_TYPE".to_string(), "application/x-www-form-urlencoded".to_string()),
            ("COOKIE".to_string(), "categories=general; language=auto; locale=en; autocomplete=duckduckgo; image_proxy=1; method=POST; safesearch=2; theme=simple; results_on_new_tab=1; doi_resolver=oadoi.org; simple_style=auto; center_alignment=1; query_in_title=1; infinite_scroll=0; disabled_engines=; enabled_engines=\"archive is__general\\054yep__general\\054curlie__general\\054currency__general\\054ddg definitions__general\\054wikidata__general\\054duckduckgo__general\\054tineye__general\\054lingva__general\\054startpage__general\\054yahoo__general\\054wiby__general\\054marginalia__general\\054alexandria__general\\054wikibooks__general\\054wikiquote__general\\054wikisource__general\\054wikiversity__general\\054wikivoyage__general\\054dictzone__general\\054seznam__general\\054mojeek__general\\054naver__general\\054wikimini__general\\054brave__general\\054petalsearch__general\\054goo__general\"; disabled_plugins=; enabled_plugins=\"searx.plugins.hostname_replace\\054searx.plugins.oa_doi_rewrite\\054searx.plugins.vim_hotkeys\"; tokens=; maintab=on; enginetab=on".to_string())
        ]))
        .change_context(EngineError::UnexpectedError)?;

        let document: Html = Html::parse_document(
            &Searx::fetch_html_from_upstream(self, &url, header_map, request_timeout).await?,
        );

        let no_result: Selector = Selector::parse("#urls>.dialog-error>p")
            .map_err(|_| Report::new(EngineError::UnexpectedError))
            .attach_printable_lazy(|| {
                format!("invalid CSS selector: {}", "#urls>.dialog-error>p")
            })?;

        if let Some(no_result_msg) = document.select(&no_result).nth(1) {
            if no_result_msg.inner_html()
            == "we didn't find any results. Please use another query or search in more categories"
        {
            return Err(Report::new(EngineError::EmptyResultSet));
        }
        }

        let results: Selector = Selector::parse(".result")
            .map_err(|_| Report::new(EngineError::UnexpectedError))
            .attach_printable_lazy(|| format!("invalid CSS selector: {}", ".result"))?;
        let result_title: Selector = Selector::parse("h3>a")
            .map_err(|_| Report::new(EngineError::UnexpectedError))
            .attach_printable_lazy(|| format!("invalid CSS selector: {}", "h3>a"))?;
        let result_url: Selector = Selector::parse("h3>a")
            .map_err(|_| Report::new(EngineError::UnexpectedError))
            .attach_printable_lazy(|| format!("invalid CSS selector: {}", "h3>a"))?;

        let result_desc: Selector = Selector::parse(".content")
            .map_err(|_| Report::new(EngineError::UnexpectedError))
            .attach_printable_lazy(|| format!("invalid CSS selector: {}", ".content"))?;

        // scrape all the results from the html
        Ok(document
            .select(&results)
            .map(|result| {
                SearchResult::new(
                    result
                        .select(&result_title)
                        .next()
                        .unwrap()
                        .inner_html()
                        .trim(),
                    result
                        .select(&result_url)
                        .next()
                        .unwrap()
                        .value()
                        .attr("href")
                        .unwrap(),
                    result
                        .select(&result_desc)
                        .next()
                        .unwrap()
                        .inner_html()
                        .trim(),
                    &["searx"],
                )
            })
            .map(|search_result| (search_result.url.clone(), search_result))
            .collect())
    }
}<|MERGE_RESOLUTION|>--- conflicted
+++ resolved
@@ -7,14 +7,8 @@
 use std::collections::HashMap;
 
 use crate::models::aggregation_models::SearchResult;
-
-<<<<<<< HEAD
 use crate::models::engine_models::{EngineError, SearchEngine};
-use error_stack::{IntoReport, Report, Result, ResultExt};
-=======
-use super::engine_models::{EngineError, SearchEngine};
 use error_stack::{Report, Result, ResultExt};
->>>>>>> 7a644549
 
 /// A new Searx engine type defined in-order to implement the `SearchEngine` trait which allows to
 /// reduce code duplication as well as allows to create vector of different search engines easily.
