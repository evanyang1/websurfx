--- conflicted
+++ resolved
@@ -134,12 +134,8 @@
                     &config,
                     query,
                     page - 1,
-<<<<<<< HEAD
                     req.clone(),
                     safe_search
-=======
-                    &req,
->>>>>>> e581de3d
                 ),
                 results(
                     format!(
@@ -149,12 +145,8 @@
                     &config,
                     query,
                     page,
-<<<<<<< HEAD
                     req.clone(),
                     safe_search
-=======
-                    &req,
->>>>>>> e581de3d
                 ),
                 results(
                     format!(
@@ -168,12 +160,8 @@
                     &config,
                     query,
                     page + 1,
-<<<<<<< HEAD
                     req.clone(),
                     safe_search
-=======
-                    &req,
->>>>>>> e581de3d
                 )
             );
 
@@ -193,12 +181,8 @@
     config: &Config,
     query: &str,
     page: u32,
-<<<<<<< HEAD
     req: HttpRequest,
     safe_search: u8,
-=======
-    req: &HttpRequest,
->>>>>>> e581de3d
 ) -> Result<SearchResults, Box<dyn std::error::Error>> {
     let redis_cache: RedisCache = REDIS_CACHE
         .get_or_init(async {
@@ -269,20 +253,11 @@
                     .await?
                 }
             };
-<<<<<<< HEAD
             if results.engine_errors_info().is_empty() && results.results().is_empty() {
                 results.set_filtered();
             }
             results.add_style(&config.style);
             redis_cache.cache_results(serde_json::to_string(&results)?, &url)?;
-=======
-
-            results.add_style(&config.style);
-            redis_cache
-                .clone()
-                .cache_results(&serde_json::to_string(&results)?, &url)
-                .await?;
->>>>>>> e581de3d
             Ok(results)
         }
     }
