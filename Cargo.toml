--- conflicted
+++ resolved
@@ -1,10 +1,6 @@
 [package]
 name = "websurfx"
-<<<<<<< HEAD
 version = "0.18.2"
-=======
-version = "0.18.3"
->>>>>>> b97f58a6
 edition = "2021"
 description = "An open-source alternative to Searx that provides clean, ad-free, and organic results with incredible speed while keeping privacy and security in mind."
 repository = "https://github.com/neon-mmd/websurfx"
@@ -12,11 +8,7 @@
 
 [dependencies]
 reqwest = {version="0.11.20",features=["json"]}
-<<<<<<< HEAD
 tokio = {version="1.32.0",features=["rt-multi-thread","macros"]}
-=======
-tokio = {version="1.32.0",features=["full"]}
->>>>>>> b97f58a6
 serde = {version="1.0.188",features=["derive"]}
 handlebars = { version = "4.3.7", features = ["dir_source"] }
 scraper = {version="0.17.1"}
@@ -31,7 +23,6 @@
 redis = {version="0.23.2", features=["tokio-comp", "connection-manager"]}
 md5 = {version="0.7.0"}
 rand={version="0.8.5"}
-<<<<<<< HEAD
 error-stack = {version="0.4.0"}
 async-trait = {version="0.1.73"}
 regex = {version="1.9.4", features=["perf"]}
@@ -40,12 +31,6 @@
 dhat = {version="0.3.2", optional = true}
 mimalloc = { version = "0.1.38", default-features = false }
 async-once-cell = {version="0.5.3"}
-=======
-once_cell = {version="1.18.0"}
-error-stack = {version="0.4.0"}
-async-trait = {version="0.1.73"}
-regex = {version="1.9.4", features=["perf"]}
->>>>>>> b97f58a6
 
 [dev-dependencies]
 rusty-hook = "^0.11.2"
